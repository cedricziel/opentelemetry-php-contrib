<?php

declare(strict_types=1);

namespace OpenTelemetry\Contrib\Propagation\ServerTiming;

use OpenTelemetry\API\Trace\Span;
use OpenTelemetry\Context\Context;
use OpenTelemetry\Context\ContextInterface;
use OpenTelemetry\Context\Propagation\ArrayAccessGetterSetter;
use OpenTelemetry\Context\Propagation\PropagationSetterInterface;
use Override;

/**
 * Provides a ResponsePropagator for Server-Timings headers
 *
 * @see https://developer.mozilla.org/en-US/docs/Web/HTTP/Headers/Server-Timing
 */
final class ServerTimingPropagator implements ResponsePropagator
{
    const IS_SAMPLED = '01';
    const NOT_SAMPLED = '00';
    const SUPPORTED_VERSION = '00';
    const SERVER_TIMING = 'server-timing';
    const TRACEPARENT = 'traceparent';

    public function fields(): array
    {
        return [
            self::SERVER_TIMING,
        ];
    }

<<<<<<< HEAD
    #[Override]
=======
    /**
     * @suppress PhanUndeclaredClassAttribute
     */
    #[\Override]
>>>>>>> ea137c0c
    public function inject(&$carrier, ?PropagationSetterInterface $setter = null, ?ContextInterface $context = null): void
    {
        $setter = $setter ?? ArrayAccessGetterSetter::getInstance();
        $context = $context ?? Context::getCurrent();
        $spanContext = Span::fromContext($context)->getContext();

        if (!$spanContext->isValid()) {
            return;
        }

        $traceId = $spanContext->getTraceId();
        $spanId = $spanContext->getSpanId();

        $samplingFlag = $spanContext->isSampled() ? self::IS_SAMPLED : self::NOT_SAMPLED;

        $header = sprintf('%s;desc=%s-%s-%s-%s', self::TRACEPARENT, self::SUPPORTED_VERSION, $traceId, $spanId, $samplingFlag);
        $setter->set($carrier, self::SERVER_TIMING, $header);
    }
}<|MERGE_RESOLUTION|>--- conflicted
+++ resolved
@@ -31,14 +31,10 @@
         ];
     }
 
-<<<<<<< HEAD
-    #[Override]
-=======
     /**
      * @suppress PhanUndeclaredClassAttribute
      */
     #[\Override]
->>>>>>> ea137c0c
     public function inject(&$carrier, ?PropagationSetterInterface $setter = null, ?ContextInterface $context = null): void
     {
         $setter = $setter ?? ArrayAccessGetterSetter::getInstance();
